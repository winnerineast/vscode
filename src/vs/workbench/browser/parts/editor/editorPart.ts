--- conflicted
+++ resolved
@@ -727,11 +727,7 @@
 		// Grid Widget (no previous UI state or failed to restore)
 		if (!this.gridWidget) {
 			const initialGroup = this.doCreateGroupView();
-<<<<<<< HEAD
-			this.setGridWidget(new SerializableGrid(container, initialGroup));
-=======
-			this.gridWidget = new SerializableGrid(initialGroup);
->>>>>>> 0a0169b0
+			this.setGridWidget(new SerializableGrid(initialGroup));
 
 			// Ensure a group is active
 			this.doSetGroupActive(initialGroup);
@@ -791,11 +787,7 @@
 		}
 
 		// Create new
-<<<<<<< HEAD
-		this.setGridWidget(SerializableGrid.deserialize(container, serializedGrid, {
-=======
-		this.gridWidget = SerializableGrid.deserialize(serializedGrid, {
->>>>>>> 0a0169b0
+		this.setGridWidget(SerializableGrid.deserialize(serializedGrid, {
 			fromJSON: (serializedEditorGroup: ISerializedEditorGroup) => {
 				let groupView: IEditorGroupView;
 				if (reuseGroupViews.length > 0) {
