/*---------------------------------------------------------------------------------------------
 *  Copyright (c) Microsoft Corporation. All rights reserved.
 *  Licensed under the MIT License. See License.txt in the project root for license information.
 *--------------------------------------------------------------------------------------------*/

import { localize } from 'vs/nls';
import { Disposable } from 'vs/base/common/lifecycle';
import { Event } from 'vs/base/common/event';
<<<<<<< HEAD
import { URI } from 'vs/base/common/uri';
import { LocalFileAccess } from 'vs/base/common/network';
=======
>>>>>>> dd6bd3ae
import { BrowserWindow, BrowserWindowConstructorOptions, app, AuthInfo, WebContents, Event as ElectronEvent } from 'electron';
import { getPathFromAmdModule } from 'vs/base/common/amd';

type LoginEvent = {
	event: ElectronEvent;
	webContents: WebContents;
	req: Request;
	authInfo: AuthInfo;
	cb: (username: string, password: string) => void;
};

type Credentials = {
	username: string;
	password: string;
};

export class ProxyAuthHandler extends Disposable {

	declare readonly _serviceBrand: undefined;

	private retryCount = 0;

	constructor() {
		super();

		this.registerListeners();
	}

	private registerListeners(): void {
		const onLogin = Event.fromNodeEventEmitter<LoginEvent>(app, 'login', (event, webContents, req, authInfo, cb) => ({ event, webContents, req, authInfo, cb }));
		this._register(onLogin(this.onLogin, this));
	}

	private onLogin({ event, authInfo, cb }: LoginEvent): void {
		if (!authInfo.isProxy) {
			return;
		}

		if (this.retryCount++ > 1) {
			return;
		}

		event.preventDefault();

		const opts: BrowserWindowConstructorOptions = {
			alwaysOnTop: true,
			skipTaskbar: true,
			resizable: false,
			width: 450,
			height: 225,
			show: true,
			title: 'VS Code',
			webPreferences: {
				preload: getPathFromAmdModule(require, 'vs/base/parts/sandbox/electron-browser/preload.js'),
				sandbox: true,
				contextIsolation: true,
				enableWebSQL: false,
				enableRemoteModule: false,
				spellcheck: false,
				devTools: false
			}
		};

		const focusedWindow = BrowserWindow.getFocusedWindow();
		if (focusedWindow) {
			opts.parent = focusedWindow;
			opts.modal = true;
		}

		const win = new BrowserWindow(opts);
		const fileUrl = LocalFileAccess.fromModuleId('vs/code/electron-sandbox/proxy/auth.html');
		const proxyUrl = `${authInfo.host}:${authInfo.port}`;
		const title = localize('authRequire', "Proxy Authentication Required");
		const message = localize('proxyauth', "The proxy {0} requires authentication.", proxyUrl);

		const onWindowClose = () => cb('', '');
		win.on('close', onWindowClose);

		win.setMenu(null);
		win.webContents.on('did-finish-load', () => {
			const data = { title, message };
			win.webContents.send('vscode:openProxyAuthDialog', data);
		});
		win.webContents.on('ipc-message', (event, channel, credentials: Credentials) => {
			if (channel === 'vscode:proxyAuthResponse') {
				const { username, password } = credentials;
				cb(username, password);
				win.removeListener('close', onWindowClose);
				win.close();
			}
		});
		win.loadURL(fileUrl.toString(true));
	}
}<|MERGE_RESOLUTION|>--- conflicted
+++ resolved
@@ -6,11 +6,7 @@
 import { localize } from 'vs/nls';
 import { Disposable } from 'vs/base/common/lifecycle';
 import { Event } from 'vs/base/common/event';
-<<<<<<< HEAD
-import { URI } from 'vs/base/common/uri';
 import { LocalFileAccess } from 'vs/base/common/network';
-=======
->>>>>>> dd6bd3ae
 import { BrowserWindow, BrowserWindowConstructorOptions, app, AuthInfo, WebContents, Event as ElectronEvent } from 'electron';
 import { getPathFromAmdModule } from 'vs/base/common/amd';
 
