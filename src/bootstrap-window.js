/*---------------------------------------------------------------------------------------------
 *  Copyright (c) Microsoft Corporation. All rights reserved.
 *  Licensed under the MIT License. See License.txt in the project root for license information.
 *--------------------------------------------------------------------------------------------*/

/// <reference path="typings/require.d.ts" />

//@ts-check
'use strict';

// Simple module style to support node.js and browser environments
(function (globalThis, factory) {

	// Node.js
	if (typeof exports === 'object') {
		module.exports = factory();
	}

	// Browser
	else {
		globalThis.MonacoBootstrapWindow = factory();
	}
}(this, function () {
	const preloadGlobals = globals();
	const sandbox = preloadGlobals.context.sandbox;
	const webFrame = preloadGlobals.webFrame;
	const safeProcess = sandbox ? preloadGlobals.process : process;

	/**
	 * @param {string[]} modulePaths
	 * @param {(result, configuration: object) => any} resultCallback
	 * @param {{ forceEnableDeveloperKeybindings?: boolean, disallowReloadKeybinding?: boolean, removeDeveloperKeybindingsAfterLoad?: boolean, canModifyDOM?: (config: object) => void, beforeLoaderConfig?: (config: object, loaderConfig: object) => void, beforeRequire?: () => void }=} options
	 */
	function load(modulePaths, resultCallback, options) {
		const args = parseURLQueryArgs();
		/**
		 * // configuration: INativeWindowConfiguration
		 * @type {{
		 * zoomLevel?: number,
		 * extensionDevelopmentPath?: string[],
		 * extensionTestsPath?: string,
		 * userEnv?: { [key: string]: string | undefined },
		 * appRoot?: string,
		 * nodeCachedDataDir?: string
		 * }} */
		const configuration = JSON.parse(args['config'] || '{}') || {};

		// Apply zoom level early to avoid glitches
		const zoomLevel = configuration.zoomLevel;
		if (typeof zoomLevel === 'number' && zoomLevel !== 0) {
			webFrame.setZoomLevel(zoomLevel);
		}

		// Error handler
		safeProcess.on('uncaughtException', function (error) {
			onUnexpectedError(error, enableDeveloperTools);
		});

		// Developer tools
		const enableDeveloperTools = (safeProcess.env['VSCODE_DEV'] || !!configuration.extensionDevelopmentPath) && !configuration.extensionTestsPath;
		let developerToolsUnbind;
		if (enableDeveloperTools || (options && options.forceEnableDeveloperKeybindings)) {
			developerToolsUnbind = registerDeveloperKeybindings(options && options.disallowReloadKeybinding);
		}

		// Correctly inherit the parent's environment (TODO@sandbox non-sandboxed only)
		if (!sandbox) {
			Object.assign(safeProcess.env, configuration.userEnv);
		}

		// Enable ASAR support (TODO@sandbox non-sandboxed only)
		if (!sandbox) {
			globalThis.MonacoBootstrap.enableASARSupport(configuration.appRoot);
		}

		if (options && typeof options.canModifyDOM === 'function') {
			options.canModifyDOM(configuration);
		}

		// Get the nls configuration into the process.env as early as possible  (TODO@sandbox non-sandboxed only)
		const nlsConfig = sandbox ? { availableLanguages: {} } : globalThis.MonacoBootstrap.setupNLS();

		let locale = nlsConfig.availableLanguages['*'] || 'en';
		if (locale === 'zh-tw') {
			locale = 'zh-Hant';
		} else if (locale === 'zh-cn') {
			locale = 'zh-Hans';
		}

		window.document.documentElement.setAttribute('lang', locale);

		// replace the patched electron fs with the original node fs for all AMD code (TODO@sandbox non-sandboxed only)
		if (!sandbox) {
			require.define('fs', [], function () { return require.__$__nodeRequire('original-fs'); });
		}

		window['MonacoEnvironment'] = {};

		const loaderConfig = {
			baseUrl: `${uriFromPath(configuration.appRoot)}/out`,
			'vs/nls': nlsConfig,
<<<<<<< HEAD
			amdModulesPattern: /^vs\//,
			preferScriptTags: true
=======
>>>>>>> 0d342d61
		};

		if (sandbox) {
			loaderConfig.paths = {
				'vscode-textmate': `../node_modules/vscode-textmate/release/main`,
				'vscode-oniguruma': `../node_modules/vscode-oniguruma/release/main`,
				'xterm': `../node_modules/xterm/lib/xterm.js`,
				'xterm-addon-search': `../node_modules/xterm-addon-search/lib/xterm-addon-search.js`,
				'xterm-addon-unicode11': `../node_modules/xterm-addon-unicode11/lib/xterm-addon-unicode11.js`,
				'xterm-addon-webgl': `../node_modules/xterm-addon-webgl/lib/xterm-addon-webgl.js`,
				'semver-umd': `../node_modules/semver-umd/lib/semver-umd.js`,
				'iconv-lite-umd': `../node_modules/iconv-lite-umd/lib/iconv-lite-umd.js`,
				'jschardet': `../node_modules/jschardet/dist/jschardet.min.js`,
			};
		} else {
			loaderConfig.amdModulesPattern = /^vs\//;
		}

		// cached data config
		if (configuration.nodeCachedDataDir) {
			loaderConfig.nodeCachedData = {
				path: configuration.nodeCachedDataDir,
				seed: modulePaths.join('')
			};
		}

		if (options && typeof options.beforeLoaderConfig === 'function') {
			options.beforeLoaderConfig(configuration, loaderConfig);
		}

		require.config(loaderConfig);

		if (nlsConfig.pseudo) {
			require(['vs/nls'], function (nlsPlugin) {
				nlsPlugin.setPseudoTranslation(nlsConfig.pseudo);
			});
		}

		if (options && typeof options.beforeRequire === 'function') {
			options.beforeRequire();
		}

		require(modulePaths, result => {
			try {
				const callbackResult = resultCallback(result, configuration);
				if (callbackResult && typeof callbackResult.then === 'function') {
					callbackResult.then(() => {
						if (developerToolsUnbind && options && options.removeDeveloperKeybindingsAfterLoad) {
							developerToolsUnbind();
						}
					}, error => {
						onUnexpectedError(error, enableDeveloperTools);
					});
				}
			} catch (error) {
				onUnexpectedError(error, enableDeveloperTools);
			}
		}, onUnexpectedError);
	}

	/**
	 * @returns {{[param: string]: string }}
	 */
	function parseURLQueryArgs() {
		const search = window.location.search || '';

		return search.split(/[?&]/)
			.filter(function (param) { return !!param; })
			.map(function (param) { return param.split('='); })
			.filter(function (param) { return param.length === 2; })
			.reduce(function (r, param) { r[param[0]] = decodeURIComponent(param[1]); return r; }, {});
	}

	/**
	 * @param {boolean} disallowReloadKeybinding
	 * @returns {() => void}
	 */
	function registerDeveloperKeybindings(disallowReloadKeybinding) {
		const ipcRenderer = preloadGlobals.ipcRenderer;

		const extractKey = function (e) {
			return [
				e.ctrlKey ? 'ctrl-' : '',
				e.metaKey ? 'meta-' : '',
				e.altKey ? 'alt-' : '',
				e.shiftKey ? 'shift-' : '',
				e.keyCode
			].join('');
		};

		// Devtools & reload support
		const TOGGLE_DEV_TOOLS_KB = (safeProcess.platform === 'darwin' ? 'meta-alt-73' : 'ctrl-shift-73'); // mac: Cmd-Alt-I, rest: Ctrl-Shift-I
		const TOGGLE_DEV_TOOLS_KB_ALT = '123'; // F12
		const RELOAD_KB = (safeProcess.platform === 'darwin' ? 'meta-82' : 'ctrl-82'); // mac: Cmd-R, rest: Ctrl-R

		let listener = function (e) {
			const key = extractKey(e);
			if (key === TOGGLE_DEV_TOOLS_KB || key === TOGGLE_DEV_TOOLS_KB_ALT) {
				ipcRenderer.send('vscode:toggleDevTools');
			} else if (key === RELOAD_KB && !disallowReloadKeybinding) {
				ipcRenderer.send('vscode:reloadWindow');
			}
		};

		window.addEventListener('keydown', listener);

		return function () {
			if (listener) {
				window.removeEventListener('keydown', listener);
				listener = undefined;
			}
		};
	}

	/**
	 * @param {string | Error} error
	 * @param {boolean} [enableDeveloperTools]
	 */
	function onUnexpectedError(error, enableDeveloperTools) {
		if (enableDeveloperTools) {
			const ipcRenderer = preloadGlobals.ipcRenderer;
			ipcRenderer.send('vscode:openDevTools');
		}

		console.error(`[uncaught exception]: ${error}`);

		if (error && typeof error !== 'string' && error.stack) {
			console.error(error.stack);
		}
	}

	/**
	 * @return {typeof import('./vs/base/parts/sandbox/electron-sandbox/globals')}
	 */
	function globals() {
		// @ts-ignore (defined in globals.js)
		return window.vscode;
	}

	/**
	 * TODO@sandbox this should not use the file:// protocol at all
	 * and be consolidated with the fileUriFromPath() method in
	 * bootstrap.js.
	 *
	 * @param {string} path
	 * @returns {string}
	 */
	function uriFromPath(path) {
		let pathName = path.replace(/\\/g, '/');
		if (pathName.length > 0 && pathName.charAt(0) !== '/') {
			pathName = `/${pathName}`;
		}

		/** @type {string} */
		let uri;
		if (safeProcess.platform === 'win32' && pathName.startsWith('//')) { // specially handle Windows UNC paths
			uri = encodeURI(`file:${pathName}`);
		} else {
			uri = encodeURI(`vscode-file://app${pathName}`);
		}

		return uri.replace(/#/g, '%23');
	}

	return {
		load,
		globals
	};
}));<|MERGE_RESOLUTION|>--- conflicted
+++ resolved
@@ -99,11 +99,7 @@
 		const loaderConfig = {
 			baseUrl: `${uriFromPath(configuration.appRoot)}/out`,
 			'vs/nls': nlsConfig,
-<<<<<<< HEAD
-			amdModulesPattern: /^vs\//,
 			preferScriptTags: true
-=======
->>>>>>> 0d342d61
 		};
 
 		if (sandbox) {
